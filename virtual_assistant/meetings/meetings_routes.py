--- conflicted
+++ resolved
@@ -11,14 +11,7 @@
     session,
     url_for,
 )
-<<<<<<< HEAD
 from virtual_assistant.meetings.google_calendar_provider import GoogleCalendarProvider
-=======
-
-from virtual_assistant.database.user_manager import UserDataManager
-from virtual_assistant.meetings.google_calendar_provider import GoogleCalendarProvider
-from virtual_assistant.meetings.o365_calendar_provider import O365CalendarProvider
->>>>>>> 82f00e01
 from virtual_assistant.utils.logger import logger
 
 meetings_bp = Blueprint("meetings", __name__, url_prefix="/meetings")
@@ -29,7 +22,6 @@
 }
 
 
-<<<<<<< HEAD
 @meetings_bp.route("/google_authenticate")
 def google_authenticate():
     """Handle Google OAuth callback."""
@@ -57,81 +49,11 @@
     except Exception as e:
         logger.error(f"Error in Google OAuth callback: {e}")
         return f"Error: {str(e)}", 500
-=======
-@meetings_bp.route("/start_oauth/<provider>")
-def start_oauth(provider):
-    """
-    Start the OAuth flow for the specified provider.
-
-    Args:
-        provider (str): The provider for which to start the OAuth flow.
-
-    Returns:
-        Response: Redirect to the provider's authorization URL or an error message.
-    """
-    logger.info("Starting OAuth flow for provider: %s", provider)
-    if provider == "google":
-        google_provider = GoogleCalendarProvider()
-        result = google_provider.authenticate(request.args.get("email"))
-        if isinstance(result, tuple):
-            _, authorization_url = result
-            return redirect(authorization_url)
-        return redirect(
-            url_for("meetings.debug_meetings", email=request.args.get("email"))
-        )
-    logger.error("OAuth flow for provider %s is not supported", provider)
-    return "Provider not supported", 400
-
-
-@meetings_bp.route("/google_authenticate")
-@meetings_bp.route("/o365_authenticate")
-def oauth_callback():
-    """
-    Handle the OAuth callback from the provider.
-
-    Returns:
-        Response: Redirect to the debug meetings page or an error message.
-    """
-    current_email = session.get("current_email")
-    provider_key = UserDataManager.get_provider_for_email(current_email)
-    logger.debug(f"Available providers: {providers}")
-    logger.debug(f"Provider key: {provider_key}")
-    provider_class = providers.get(provider_key)
-
-    if not provider_class:
-        logger.error("Invalid provider for the current email address")
-        return f"Invalid provider for {current_email}", 400
-
-    provider_instance = provider_class()
-    credentials = provider_instance.retrieve_tokens(request.url)
-
-    if not credentials:
-        logger.error("Failed to obtain credentials from OAuth callback")
-        return "Failed to obtain credentials", 500
-
-    UserManager.save_credentials(current_email, credentials)
-    logger.info("New credentials stored for %s", current_email)
-
-    return "Authentication successful. Credentials stored.", 200
->>>>>>> 82f00e01
 
 
 @meetings_bp.route("/debug/<email>")
 def debug_meetings(email):
-<<<<<<< HEAD
     """Debug endpoint to test calendar access."""
-=======
-    """
-    Debug endpoint to retrieve meetings for a given email.  Tests that we are
-    logged in to the calendar.
-
-    Args:
-        email (str): The email address for which to retrieve meetings.
-
-    Returns:
-        Response: Rendered template with the meetings or an error message.
-    """
->>>>>>> 82f00e01
     google_provider = GoogleCalendarProvider()
     try:
         meetings = google_provider.get_meetings(email)
@@ -205,19 +127,7 @@
 
 
 def init_app(calendar_manager):
-<<<<<<< HEAD
     """Initialize the meetings blueprint."""
-=======
-    """
-    Initialize the Meetings Blueprint with the given calendar manager.
-
-    Args:
-        calendar_manager: The calendar manager object.
-
-    Returns:
-        Blueprint: The initialized Meetings Blueprint.
-    """
->>>>>>> 82f00e01
     meetings_bp.calendar_manager = calendar_manager
     logger.info("Meetings Blueprint initialized with calendar manager")
     return meetings_bp